--- conflicted
+++ resolved
@@ -39,7 +39,6 @@
     ${CMAKE_CURRENT_SOURCE_DIR}/src/cpu_cell_list.cpp
 )
 
-<<<<<<< HEAD
 # Find CUDA
 include(CheckLanguage)
 check_language(CUDA)
@@ -67,12 +66,9 @@
     list(APPEND VESIN_SOURCES ${CMAKE_CURRENT_SOURCE_DIR}/src/vesin_cuda_stub.cpp)
 endif()
 
-
-=======
 # create two targets: `vesin` is the main one, while `vesin_objects` will
 # be used by language bindings to embed vesin inside another (SHARED) library
 add_library(vesin ${VESIN_SOURCES})
->>>>>>> 9994057c
 add_library(vesin_objects OBJECT ${VESIN_SOURCES})
 
 if (CMAKE_CUDA_COMPILER AND VESIN_ENABLE_CUDA)
