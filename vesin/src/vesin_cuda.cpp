#include "vesin_cuda.hpp"

#include <cassert>
#include <iostream>
#include <memory>
#include <mutex>
#include <optional>
#include <stdexcept>

#include "cuda_cache.hpp"
#include "dynamic_cuda.hpp"

using namespace vesin::cuda;
using namespace std;

static std::optional<cudaPointerAttributes> getPtrAttributes(const void* ptr) {
    if (!ptr) {
        return std::nullopt;
    }

    try {
        cudaPointerAttributes attr;
        CUDART_SAFE_CALL(CUDART_INSTANCE.cudaPointerGetAttributes(&attr, ptr));
        return attr;
    } catch (const std::runtime_error& e) {
        return std::nullopt;
    }
}

static bool is_device_ptr(const std::optional<cudaPointerAttributes>& maybe_attr, const char* name) {
    if (maybe_attr) {
        const cudaPointerAttributes& attr = *maybe_attr;
        return (attr.type == cudaMemoryTypeDevice);
    } else {
        throw std::runtime_error(
            "failed to resolve attributes for pointer: " + std::string(name)
        );
    }
}

static int get_device_id(const void* ptr) {
    if (!ptr) {
        return -1;
    }
    auto maybe_attr = getPtrAttributes(ptr);
    if (maybe_attr) {
        const cudaPointerAttributes& attr = *maybe_attr;
        if (attr.type != cudaMemoryTypeDevice) {
            return -1;
        }
        return attr.device;
    }
    return -1;
}

CudaNeighborListExtras::~CudaNeighborListExtras() {
    if (this->length_ptr) {
        CUDART_INSTANCE.cudaFree(this->length_ptr);
    }
<<<<<<< HEAD
    if (this->cell_check_ptr) {
        CUDART_INSTANCE.cudaFree(this->cell_check_ptr);
=======
    if (this->box_check_ptr) {
        cudaFree(this->box_check_ptr);
>>>>>>> 89362402
    }
}

vesin::cuda::CudaNeighborListExtras*
vesin::cuda::get_cuda_extras(VesinNeighborList* neighbors) {
    if (!neighbors->opaque) {
        neighbors->opaque = new vesin::cuda::CudaNeighborListExtras();
        vesin::cuda::CudaNeighborListExtras* test =
            static_cast<vesin::cuda::CudaNeighborListExtras*>(neighbors->opaque);
    }
    return static_cast<vesin::cuda::CudaNeighborListExtras*>(neighbors->opaque);
}

static void reset(VesinNeighborList& neighbors) {

    auto extras = vesin::cuda::get_cuda_extras(&neighbors);

    if (neighbors.pairs && is_device_ptr(getPtrAttributes(neighbors.pairs), "pairs")) {
        CUDART_SAFE_CALL(CUDART_INSTANCE.cudaFree(neighbors.pairs));
    }
    if (neighbors.shifts && is_device_ptr(getPtrAttributes(neighbors.shifts), "shifts")) {
        CUDART_SAFE_CALL(CUDART_INSTANCE.cudaFree(neighbors.shifts));
    }
    if (neighbors.distances && is_device_ptr(getPtrAttributes(neighbors.distances), "distances")) {
        CUDART_SAFE_CALL(CUDART_INSTANCE.cudaFree(neighbors.distances));
    }
    if (neighbors.vectors && is_device_ptr(getPtrAttributes(neighbors.vectors), "vectors")) {
        CUDART_SAFE_CALL(CUDART_INSTANCE.cudaFree(neighbors.vectors));
    }

    neighbors.pairs = nullptr;
    neighbors.shifts = nullptr;
    neighbors.distances = nullptr;
    neighbors.vectors = nullptr;
    extras->length_ptr = nullptr;

    *extras = CudaNeighborListExtras();
}

void vesin::cuda::free_neighbors(VesinNeighborList& neighbors) {

    assert(neighbors.device.type == VesinCUDA);

    int curr_device = -1;
    int device_id = -1;

    if (neighbors.pairs) {
        CUDART_SAFE_CALL(CUDART_INSTANCE.cudaGetDevice(&curr_device));
        device_id = get_device_id(neighbors.pairs);

        if (device_id && curr_device != device_id) {
            CUDART_SAFE_CALL(CUDART_INSTANCE.cudaSetDevice(device_id));
        }
    }

    reset(neighbors);

    if (device_id && curr_device != device_id) {
        CUDART_SAFE_CALL(CUDART_INSTANCE.cudaSetDevice(curr_device));
    }

    if (neighbors.opaque) {
        delete static_cast<vesin::cuda::CudaNeighborListExtras*>(neighbors.opaque);
        neighbors.opaque = nullptr;
    }
}

<<<<<<< HEAD
void checkCuda() {
    if (!CUDA_DRIVER_INSTANCE.loaded()) {
        throw std::runtime_error(
            "Failed to load libcuda.so. Try appending the directory containing this library to "
            "your $LD_LIBRARY_PATH environment variable."
        );
    }

    if (!CUDART_INSTANCE.loaded()) {
        throw std::runtime_error(
            "Failed to load libcudart.so. Try appending the directory containing this library to "
            "your $LD_LIBRARY_PATH environment variable."
        );
    }

    if (!NVRTC_INSTANCE.loaded()) {
        throw std::runtime_error(
            "Failed to load libnvrtc.so. Try appending the directory containing this library to "
            "your $LD_LIBRARY_PATH environment variable."
        );
    }
}

void vesin::cuda::neighbors(const double (*points)[3], size_t n_points, const double cell[3][3], VesinOptions options, VesinNeighborList& neighbors) {

    static const char* CUDA_CODE =
#include "generated/mic_neighbourlist.cu"
        ;

    assert(neighbors.device.type == VesinCUDA);
    assert(!options.sorted && "Sorting is not supported in CUDA version of Vesin");

    // Check if CUDA is available
    checkCuda();

    // assert both points and cell are device pointers
    assert(is_device_ptr(getPtrAttributes(points)) && "points pointer is not allocated on a CUDA device");
    assert(is_device_ptr(getPtrAttributes(cell)) && "cell pointer is not allocated on a CUDA device");
=======
void vesin::cuda::neighbors(
    const double (*points)[3],
    size_t n_points,
    const double box[3][3],
    const bool periodic[3],
    VesinOptions options,
    VesinNeighborList& neighbors
) {
    assert(neighbors.device.type == VesinCUDA);
    assert(!options.sorted && "Sorting is not supported in CUDA version of Vesin");

    // assert both points and box are device pointers
    assert(is_device_ptr(get_ptr_attributes(points)) && "`points` is not allocated on a CUDA device");
    assert(is_device_ptr(get_ptr_attributes(box)) && "`box` is not allocated on a CUDA device");
    assert(is_device_ptr(get_ptr_attributes(periodic)) && "`periodic` is not allocated on a CUDA device");
>>>>>>> 89362402

    int device = get_device_id(points);
    // assert both points and box are on the same device
    assert((device == get_device_id(box)) && "`points` and `box` do not exist on the same device");
    assert((device == get_device_id(periodic)) && "`points` and `periodic` do not exist on the same device");
    assert((device == neighbors.device.device_id) && "`points`, `box` and `periodic` device differs from input neighbors device_id");

    auto extras = vesin::cuda::get_cuda_extras(&neighbors);

    // if allocated_device is different from the input device, we need to reset
    if (extras->allocated_device != device) {
        // first switch to previous device
        if (extras->allocated_device >= 0) {
            CUDART_SAFE_CALL(CUDART_INSTANCE.cudaSetDevice(extras->allocated_device));
        }
        // free any existing allocations
        reset(neighbors);
        // switch back to current device
        CUDART_SAFE_CALL(CUDART_INSTANCE.cudaSetDevice(device));
        extras->allocated_device = device;
    }

    // make sure the allocations can fit n_points
    if (extras->capacity >= n_points &&
        extras->length_ptr) {
        // allocation fits, so just memset set the length_ptr to 0
<<<<<<< HEAD
        CUDART_SAFE_CALL(CUDART_INSTANCE.cudaMemset(extras->length_ptr, 0, sizeof(size_t)));
        CUDART_SAFE_CALL(CUDART_INSTANCE.cudaMemset(extras->cell_check_ptr, 0, sizeof(int)));
=======
        CUDA_CHECK(cudaMemset(extras->length_ptr, 0, sizeof(extras->length_ptr)));
        CUDA_CHECK(cudaMemset(extras->box_check_ptr, 0, sizeof(extras->box_check_ptr)));
>>>>>>> 89362402
    } else {
        // need a new allocation, so reset and reallocate
        reset(neighbors);
        auto max_pairs = static_cast<size_t>(1.2 * n_points * VESIN_CUDA_MAX_PAIRS_PER_POINT);

        CUDART_SAFE_CALL(CUDART_INSTANCE.cudaMalloc((void**)&neighbors.pairs, sizeof(size_t) * max_pairs * 2));

        if (options.return_shifts) {
            CUDART_SAFE_CALL(
                CUDART_INSTANCE.cudaMalloc((void**)&neighbors.shifts, sizeof(int32_t) * max_pairs * 3)
            );
        }

        if (options.return_distances) {
            CUDART_SAFE_CALL(
                CUDART_INSTANCE.cudaMalloc((void**)&neighbors.distances, sizeof(double) * max_pairs)
            );
        }

        if (options.return_vectors) {
            CUDART_SAFE_CALL(
                CUDART_INSTANCE.cudaMalloc((void**)&neighbors.vectors, sizeof(double) * max_pairs * 3)
            );
        }

        CUDART_SAFE_CALL(CUDART_INSTANCE.cudaMalloc((void**)&extras->length_ptr, sizeof(size_t)));
        CUDART_SAFE_CALL(
            CUDART_INSTANCE.cudaMemset(extras->length_ptr, 0, sizeof(size_t))
        );

<<<<<<< HEAD
        CUDART_SAFE_CALL(CUDART_INSTANCE.cudaMalloc((void**)&extras->cell_check_ptr, sizeof(int)));
        CUDART_SAFE_CALL(CUDART_INSTANCE.cudaMemset(extras->cell_check_ptr, 0, sizeof(int)));
=======
        CUDA_CHECK(cudaMalloc((void**)&extras->box_check_ptr, sizeof(int)));
        CUDA_CHECK(cudaMemset(extras->box_check_ptr, 0, sizeof(int)));
>>>>>>> 89362402

        extras->capacity = static_cast<size_t>(1.2 * n_points);
    }

<<<<<<< HEAD
    const double* d_positions = reinterpret_cast<const double*>(points);
    const double* d_cell = reinterpret_cast<const double*>(cell);

    size_t* d_pair_indices = reinterpret_cast<size_t*>(neighbors.pairs);
    int* d_shifts = reinterpret_cast<int*>(neighbors.shifts);
    double* d_distances = reinterpret_cast<double*>(neighbors.distances);
    double* d_vectors = reinterpret_cast<double*>(neighbors.vectors);
    size_t* d_pair_counter = extras->length_ptr;
    int* d_cell_check = extras->cell_check_ptr;

    // Get or create kernel factory
    auto& factory = KernelFactory::instance();

    // First check cell dimensions with mic_cell_check kernel
    auto* cell_check_kernel = factory.create(
        "mic_cell_check",
        CUDA_CODE,
        "mic_neighbourlist.cu",
        {"-std=c++17"}
    );

    // Prepare arguments for neighbor computation kernel
    std::vector<void*>
        args = {
            &d_positions, &d_cell, &n_points, &options.cutoff, &d_pair_counter, &d_pair_indices, &d_shifts, &d_distances, &d_vectors, &options.return_shifts, &options.return_distances, &options.return_vectors
        };

    // Prepare arguments for cell check kernel
    std::vector<void*> cell_check_args = {&d_cell, &options.cutoff, &d_cell_check};

    // Launch cell check kernel
    cell_check_kernel->launch(
        dim3(1),         // grid size
        dim3(32),        // block size
        0,               // shared memory
        nullptr,         // stream
        cell_check_args, // arguments
        true             // synchronize
=======
    vesin::cuda::compute_mic_neighbourlist(
        points,
        n_points,
        box,
        periodic,
        extras->box_check_ptr,
        options,
        neighbors
>>>>>>> 89362402
    );

    // Check cell validity, assume fail
    int h_cell_check = 1;
    CUDART_SAFE_CALL(CUDART_INSTANCE.cudaMemcpy(&h_cell_check, d_cell_check, sizeof(int), cudaMemcpyDeviceToHost));

    if (h_cell_check != 0) {
        throw std::runtime_error("Invalid cutoff: too large for cell dimensions");
    }

    // Launch appropriate neighbor computation kernel
    const int WARP_SIZE = 32;
    const int NWARPS = 4;
    dim3 blockDim(WARP_SIZE * NWARPS);

    if (options.full) {
        // Full neighbor list kernel
        auto* full_kernel = factory.create(
            "compute_mic_neighbours_full_impl",
            CUDA_CODE,
            "mic_neighbourlist.cu",
            {"-std=c++17", "-DNWARPS=" + std::to_string(NWARPS), "-DWARP_SIZE=" + std::to_string(WARP_SIZE)}
        );

        dim3 gridDim(std::max((int)(n_points + NWARPS - 1) / NWARPS, 1));

        full_kernel->launch(gridDim, blockDim, 0, nullptr, args, false);

    } else {
        // Half neighbor list kernel
        auto* half_kernel = factory.create(
            "compute_mic_neighbours_half_impl",
            CUDA_CODE,
            "mic_neighbourlist.cu",
            {"-std=c++17", "-DNWARPS=" + std::to_string(NWARPS), "-DWARP_SIZE=" + std::to_string(WARP_SIZE)}
        );

        const size_t num_all_pairs = n_points * (n_points - 1) / 2;
        int threads_per_block = WARP_SIZE * NWARPS;
        int num_blocks = (num_all_pairs + threads_per_block - 1) / threads_per_block;
        dim3 gridDim(std::max(num_blocks, 1));

        half_kernel->launch(gridDim, blockDim, 0, nullptr, args, false);
    }

    // Copy final pair count back to host
    CUDART_SAFE_CALL(CUDART_INSTANCE.cudaMemcpy(&neighbors.length, d_pair_counter, sizeof(size_t), cudaMemcpyDeviceToHost));
}<|MERGE_RESOLUTION|>--- conflicted
+++ resolved
@@ -57,13 +57,8 @@
     if (this->length_ptr) {
         CUDART_INSTANCE.cudaFree(this->length_ptr);
     }
-<<<<<<< HEAD
     if (this->cell_check_ptr) {
         CUDART_INSTANCE.cudaFree(this->cell_check_ptr);
-=======
-    if (this->box_check_ptr) {
-        cudaFree(this->box_check_ptr);
->>>>>>> 89362402
     }
 }
 
@@ -131,7 +126,6 @@
     }
 }
 
-<<<<<<< HEAD
 void checkCuda() {
     if (!CUDA_DRIVER_INSTANCE.loaded()) {
         throw std::runtime_error(
@@ -155,22 +149,6 @@
     }
 }
 
-void vesin::cuda::neighbors(const double (*points)[3], size_t n_points, const double cell[3][3], VesinOptions options, VesinNeighborList& neighbors) {
-
-    static const char* CUDA_CODE =
-#include "generated/mic_neighbourlist.cu"
-        ;
-
-    assert(neighbors.device.type == VesinCUDA);
-    assert(!options.sorted && "Sorting is not supported in CUDA version of Vesin");
-
-    // Check if CUDA is available
-    checkCuda();
-
-    // assert both points and cell are device pointers
-    assert(is_device_ptr(getPtrAttributes(points)) && "points pointer is not allocated on a CUDA device");
-    assert(is_device_ptr(getPtrAttributes(cell)) && "cell pointer is not allocated on a CUDA device");
-=======
 void vesin::cuda::neighbors(
     const double (*points)[3],
     size_t n_points,
@@ -179,14 +157,20 @@
     VesinOptions options,
     VesinNeighborList& neighbors
 ) {
+    static const char* CUDA_CODE =
+#include "generated/mic_neighbourlist.cu"
+        ;
+
     assert(neighbors.device.type == VesinCUDA);
     assert(!options.sorted && "Sorting is not supported in CUDA version of Vesin");
 
+    // Check if CUDA is available
+    checkCuda();
+
     // assert both points and box are device pointers
-    assert(is_device_ptr(get_ptr_attributes(points)) && "`points` is not allocated on a CUDA device");
-    assert(is_device_ptr(get_ptr_attributes(box)) && "`box` is not allocated on a CUDA device");
-    assert(is_device_ptr(get_ptr_attributes(periodic)) && "`periodic` is not allocated on a CUDA device");
->>>>>>> 89362402
+    assert(is_device_ptr(getPtrAttributes(points)) && "points pointer is not allocated on a CUDA device");
+    assert(is_device_ptr(getPtrAttributes(box)) && "box pointer is not allocated on a CUDA device");
+    assert(is_device_ptr(getPtrAttributes(periodic)) && "periodic pointer is not allocated on a CUDA device");
 
     int device = get_device_id(points);
     // assert both points and box are on the same device
@@ -213,13 +197,8 @@
     if (extras->capacity >= n_points &&
         extras->length_ptr) {
         // allocation fits, so just memset set the length_ptr to 0
-<<<<<<< HEAD
         CUDART_SAFE_CALL(CUDART_INSTANCE.cudaMemset(extras->length_ptr, 0, sizeof(size_t)));
         CUDART_SAFE_CALL(CUDART_INSTANCE.cudaMemset(extras->cell_check_ptr, 0, sizeof(int)));
-=======
-        CUDA_CHECK(cudaMemset(extras->length_ptr, 0, sizeof(extras->length_ptr)));
-        CUDA_CHECK(cudaMemset(extras->box_check_ptr, 0, sizeof(extras->box_check_ptr)));
->>>>>>> 89362402
     } else {
         // need a new allocation, so reset and reallocate
         reset(neighbors);
@@ -250,20 +229,15 @@
             CUDART_INSTANCE.cudaMemset(extras->length_ptr, 0, sizeof(size_t))
         );
 
-<<<<<<< HEAD
         CUDART_SAFE_CALL(CUDART_INSTANCE.cudaMalloc((void**)&extras->cell_check_ptr, sizeof(int)));
         CUDART_SAFE_CALL(CUDART_INSTANCE.cudaMemset(extras->cell_check_ptr, 0, sizeof(int)));
-=======
-        CUDA_CHECK(cudaMalloc((void**)&extras->box_check_ptr, sizeof(int)));
-        CUDA_CHECK(cudaMemset(extras->box_check_ptr, 0, sizeof(int)));
->>>>>>> 89362402
 
         extras->capacity = static_cast<size_t>(1.2 * n_points);
     }
 
-<<<<<<< HEAD
     const double* d_positions = reinterpret_cast<const double*>(points);
-    const double* d_cell = reinterpret_cast<const double*>(cell);
+    const double* d_box = reinterpret_cast<const double*>(box);
+    const bool* d_periodic = periodic;
 
     size_t* d_pair_indices = reinterpret_cast<size_t*>(neighbors.pairs);
     int* d_shifts = reinterpret_cast<int*>(neighbors.shifts);
@@ -275,50 +249,39 @@
     // Get or create kernel factory
     auto& factory = KernelFactory::instance();
 
-    // First check cell dimensions with mic_cell_check kernel
-    auto* cell_check_kernel = factory.create(
-        "mic_cell_check",
+    // First check box dimensions with mic_box_check kernel
+    auto* box_check_kernel = factory.create(
+        "mic_box_check",
         CUDA_CODE,
         "mic_neighbourlist.cu",
         {"-std=c++17"}
     );
 
-    // Prepare arguments for neighbor computation kernel
-    std::vector<void*>
-        args = {
-            &d_positions, &d_cell, &n_points, &options.cutoff, &d_pair_counter, &d_pair_indices, &d_shifts, &d_distances, &d_vectors, &options.return_shifts, &options.return_distances, &options.return_vectors
-        };
-
-    // Prepare arguments for cell check kernel
-    std::vector<void*> cell_check_args = {&d_cell, &options.cutoff, &d_cell_check};
-
-    // Launch cell check kernel
-    cell_check_kernel->launch(
+    // Prepare arguments for box check kernel
+    std::vector<void*> box_check_args = {&d_box, &d_periodic, &options.cutoff, &d_cell_check};
+
+    // Launch box check kernel
+    box_check_kernel->launch(
         dim3(1),         // grid size
         dim3(32),        // block size
         0,               // shared memory
         nullptr,         // stream
-        cell_check_args, // arguments
+        box_check_args,  // arguments
         true             // synchronize
-=======
-    vesin::cuda::compute_mic_neighbourlist(
-        points,
-        n_points,
-        box,
-        periodic,
-        extras->box_check_ptr,
-        options,
-        neighbors
->>>>>>> 89362402
     );
 
-    // Check cell validity, assume fail
+    // Check box validity, assume fail
     int h_cell_check = 1;
     CUDART_SAFE_CALL(CUDART_INSTANCE.cudaMemcpy(&h_cell_check, d_cell_check, sizeof(int), cudaMemcpyDeviceToHost));
 
     if (h_cell_check != 0) {
-        throw std::runtime_error("Invalid cutoff: too large for cell dimensions");
-    }
+        throw std::runtime_error("Invalid cutoff: too large for box dimensions");
+    }
+
+    // Prepare arguments for neighbor computation kernel
+    std::vector<void*> args = {
+        &d_positions, &d_box, &d_periodic, &n_points, &options.cutoff, &d_pair_counter, &d_pair_indices, &d_shifts, &d_distances, &d_vectors, &options.return_shifts, &options.return_distances, &options.return_vectors
+    };
 
     // Launch appropriate neighbor computation kernel
     const int WARP_SIZE = 32;
