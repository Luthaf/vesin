--- conflicted
+++ resolved
@@ -51,13 +51,8 @@
 option(BUILD_SHARED_LIBS "Build shared libraries instead of static ones" OFF)
 option(VESIN_BUILD_TESTS "Build and run Vesin's unit tests" OFF)
 option(VESIN_INSTALL "Install Vesin's headers and libraries" ${VESIN_MAIN_PROJECT})
-<<<<<<< HEAD
 option(VESIN_TORCH "Build the vesin_torch library" OFF)
 option(VESIN_ENABLE_CUDA "Build the CUDA backend of Vesin" OFF)
-
-=======
-option(VESIN_ENABLE_CUDA "Build the CUDA backend of Vesin" OFF)
->>>>>>> e7f32610
 
 set(VESIN_SOURCES
     ${CMAKE_CURRENT_SOURCE_DIR}/src/vesin.cpp
@@ -68,47 +63,30 @@
 include(CheckLanguage)
 check_language(CUDA)
 if(CMAKE_CUDA_COMPILER)
-<<<<<<< HEAD
     # gpuLite does not depend directly on the CUDAToolkit
     # so we do not need to enable_language(CUDA) or find_package(CUDAToolkit)
-=======
-    enable_language(CUDA)
-    find_package(CUDAToolkit REQUIRED)
-    set(CUDA_USE_STATIC_CUDA_RUNTIME OFF CACHE BOOL "" FORCE)
->>>>>>> e7f32610
 else()
     message(STATUS "Could not find a CUDA compiler")
 endif()
 
 if (NOT CMAKE_CUDA_COMPILER AND VESIN_ENABLE_CUDA)
-<<<<<<< HEAD
-    message(ERROR "VESIN_ENABLE_CUDA=ON but could not find a cuda compiler.")
-=======
     message(FATAL_ERROR "VESIN_ENABLE_CUDA=ON but could not find a cuda compiler.")
->>>>>>> e7f32610
 endif()
 
 if (CMAKE_CUDA_COMPILER AND NOT VESIN_ENABLE_CUDA)
     message(STATUS "Found a CUDA compiler but VESIN_ENABLE_CUDA=OFF, set VESIN_ENABLE_CUDA=ON in order to compile with CUDA support.")
 endif()
 
-<<<<<<< HEAD
 if (CMAKE_CUDA_COMPILER AND VESIN_ENABLE_CUDA)
-=======
-
-if (CMAKE_CUDA_COMPILER AND VESIN_ENABLE_CUDA)
-    list(APPEND VESIN_SOURCES ${CMAKE_CURRENT_SOURCE_DIR}/src/mic_neighbourlist.cu)
->>>>>>> e7f32610
+    # NOTE: for gpulite, we do NOT add mic_neighbourlist.cu to sources
+    # because it's embedded as a string for NVRTC runtime compilation
     list(APPEND VESIN_SOURCES ${CMAKE_CURRENT_SOURCE_DIR}/src/vesin_cuda.cpp)
 else()
     list(APPEND VESIN_SOURCES ${CMAKE_CURRENT_SOURCE_DIR}/src/vesin_cuda_stub.cpp)
 endif()
 
-<<<<<<< HEAD
-=======
 # create two targets: `vesin` is the main one, while `vesin_objects` will
 # be used by language bindings to embed vesin inside another (SHARED) library
->>>>>>> e7f32610
 add_library(vesin ${VESIN_SOURCES})
 add_library(vesin_objects OBJECT ${VESIN_SOURCES})
 
@@ -122,16 +100,20 @@
 )
 
 if (CMAKE_CUDA_COMPILER AND VESIN_ENABLE_CUDA)
-    # Include gpuLite headers
+    # Include gpuLite headers for both targets
     target_include_directories(vesin PRIVATE external/gpuLite)
+    target_include_directories(vesin_objects PRIVATE external/gpuLite)
+
     # Include the current binary directory for generated files
     target_include_directories(vesin PRIVATE ${CMAKE_CURRENT_BINARY_DIR})
+    target_include_directories(vesin_objects PRIVATE ${CMAKE_CURRENT_BINARY_DIR})
+
     # Link against the dynamic library loader
     target_link_libraries(vesin PRIVATE ${CMAKE_DL_LIBS})
-    
+
     # Create generated directory
     file(MAKE_DIRECTORY ${CMAKE_CURRENT_BINARY_DIR}/generated)
-    
+
     # Generate the CUDA source file for NVRTC compilation
     make_includeable(${CMAKE_CURRENT_SOURCE_DIR}/src/mic_neighbourlist.cu ${CMAKE_CURRENT_BINARY_DIR}/generated/mic_neighbourlist.cu)
 endif()
