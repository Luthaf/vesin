--- conflicted
+++ resolved
@@ -83,10 +83,13 @@
 /// each pair having a different periodic shift.
 struct VESIN_API VesinNeighborList {
 #ifdef __cplusplus
-<<<<<<< HEAD
-  VesinNeighborList()
-      : length(0), device(VesinUnknownDevice), pairs(nullptr), shifts(nullptr),
-        distances(nullptr), vectors(nullptr) {}
+    VesinNeighborList():
+        length(0),
+        device(VesinUnknownDevice),
+        pairs(nullptr),
+        shifts(nullptr),
+        distances(nullptr),
+        vectors(nullptr) {}
 #endif
 
   /// Number of pairs in this neighbor list
@@ -102,7 +105,7 @@
   /// Array of pair distance (i.e. distance between the two points), one for
   /// each pair. This is only set if `options.return_distances` was `true`
   /// during the calculation.
-  double *distances;
+  double* distances;
   /// Array of pair vector (i.e. vector between the two points), one for
   /// each pair. This is only set if `options.return_vector` was `true`
   /// during the calculation.
@@ -112,37 +115,6 @@
   void *opaque = nullptr;
 
   // TODO: custom memory allocators?
-=======
-    VesinNeighborList():
-        length(0),
-        device(VesinUnknownDevice),
-        pairs(nullptr),
-        shifts(nullptr),
-        distances(nullptr),
-        vectors(nullptr) {}
-#endif
-
-    /// Number of pairs in this neighbor list
-    size_t length;
-    /// Device used for the data allocations
-    VesinDevice device;
-    /// Array of pairs (storing the indices of the first and second point in the
-    /// pair), containing `length` elements.
-    size_t (*pairs)[2];
-    /// Array of box shifts, one for each `pair`. This is only set if
-    /// `options.return_pairs` was `true` during the calculation.
-    int32_t (*shifts)[3];
-    /// Array of pair distance (i.e. distance between the two points), one for
-    /// each pair. This is only set if `options.return_distances` was `true`
-    /// during the calculation.
-    double* distances;
-    /// Array of pair vector (i.e. vector between the two points), one for
-    /// each pair. This is only set if `options.return_vector` was `true`
-    /// during the calculation.
-    double (*vectors)[3];
-
-    // TODO: custom memory allocators?
->>>>>>> 0a41bc8b
 };
 
 /// Free all allocated memory inside a `VesinNeighborList`, according the it's
@@ -170,13 +142,6 @@
 /// @param error_message Pointer to a `char*` that wil be set to the error
 ///     message if this function fails. This does not need to be freed when no
 ///     longer needed.
-<<<<<<< HEAD
-int VESIN_API vesin_neighbors(const double (*points)[3], size_t n_points,
-                              const double box[3][3], bool periodic,
-                              VesinDevice device, struct VesinOptions options,
-                              struct VesinNeighborList *neighbors,
-                              const char **error_message);
-=======
 int VESIN_API vesin_neighbors(
     const double (*points)[3],
     size_t n_points,
@@ -187,7 +152,6 @@
     struct VesinNeighborList* neighbors,
     const char** error_message
 );
->>>>>>> 0a41bc8b
 
 #ifdef __cplusplus
 
