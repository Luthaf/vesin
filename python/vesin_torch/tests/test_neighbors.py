--- conflicted
+++ resolved
@@ -63,14 +63,7 @@
 
     calculator = NeighborList(cutoff=2.1, full_list=full_list)
 
-<<<<<<< HEAD
-    quantities = "ijdS"  # i,j for indices, d for distances
-    i, j, dists, shifts = calculator.compute(
-        points, box, periodic=True, quantities=quantities
-    )
-=======
     i, j, d = calculator.compute(points, box, periodic=True, quantities="ijd")
->>>>>>> e7f32610
 
     pairs = torch.stack((i, j), dim=1)
     sort_idx = torch.argsort(pairs[:, 0] * (i.max() + 1) + pairs[:, 1])
@@ -78,37 +71,6 @@
     # Apply sort
     i = i[sort_idx]
     j = j[sort_idx]
-<<<<<<< HEAD
-    dists = dists[sort_idx]
-
-    # Convert to plain Python lists for easy matching
-    actual_pairs = sorted(zip(i.tolist(), j.tolist()))
-    actual_dists = [d.item() for d in dists]
-
-    if full_list:
-        expected_pairs = sorted(
-            [
-                (0, 1),
-                (0, 2),
-                (1, 0),
-                (2, 0),
-                (3, 4),
-                (3, 5),
-                (4, 3),
-                (5, 3),
-            ]
-        )
-        expected_dists = [2.0, 2.0, 2.0, 2.0, 2.0, 2.0, 2.0, 2.0]
-    else:
-        expected_pairs = sorted(
-            [
-                (0, 1),
-                (0, 2),
-                (3, 4),
-                (3, 5),
-            ]
-        )
-=======
     d = d[sort_idx]
 
     # Convert to plain Python lists for easy matching
@@ -122,7 +84,6 @@
         expected_dists = [2.0, 2.0, 2.0, 2.0, 2.0, 2.0, 2.0, 2.0]
     else:
         expected_pairs = sorted([(0, 1), (0, 2), (3, 4), (3, 5)])
->>>>>>> e7f32610
         expected_dists = [2.0, 2.0, 2.0, 2.0]
     # Check pairs
     assert actual_pairs == expected_pairs, (
